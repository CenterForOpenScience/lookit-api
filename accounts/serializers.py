from accounts.models import Child, DemographicData, Organization, User
from api.serializers import (ModelSerializer, UUIDResourceRelatedField,
                             UUIDSerializerMixin)
from rest_framework_json_api import serializers


class OrganizationSerializer(UUIDSerializerMixin, ModelSerializer):
    resource_name = 'organizations'
    url = serializers.HyperlinkedIdentityField(
        view_name='organization-detail',
        lookup_field='uuid'
    )

    class Meta:
        model = Organization
        fields = (
            'name',
            'url',
        )


class DemographicDataSerializer(UUIDSerializerMixin, ModelSerializer):
    resource_name = 'demographics'
    url = serializers.HyperlinkedIdentityField(
        view_name='demographicdata-detail',
        lookup_field='uuid'
    )

    class Meta:
        model = DemographicData
        fields = (
            'url',
            'number_of_children',
            'child_birthdays',
            'languages_spoken_at_home',
            'number_of_guardians',
            'number_of_guardians_explanation',
            'race_identification',
            'age',
            'gender',
            'education_level',
            'spouse_education_level',
            'annual_income',
            'number_of_books',
            'additional_comments',
            'country',
            'state',
            'density',
            'extra',
        )


class UserSerializer(UUIDSerializerMixin, ModelSerializer):
    resource_name = 'users'
    url = serializers.HyperlinkedIdentityField(
        view_name='user-detail',
        lookup_field='uuid'
    )

    # included_serializers = {
    #     'demographics': DemographicDataSerializer,
    # }
    demographics = UUIDResourceRelatedField(
        queryset=DemographicData.objects,
        many=True,
        related_link_view_name='user-demographics-list',
        related_link_url_kwarg='user_uuid',
        related_link_lookup_field='uuid',
    )
    organization = UUIDResourceRelatedField(
        queryset=Organization.objects,
        many=False,
        related_link_view_name='organization-detail',
        related_link_lookup_field='uuid',
    )
    children = UUIDResourceRelatedField(
        queryset=Child.objects,
        many=True,
        related_link_view_name='user-children-list',
        related_link_url_kwarg='user_uuid',
        related_link_lookup_field='uuid',
    )

    class Meta:
        model = User
        fields = (
            'url',
            'given_name',
            'middle_name',
            'family_name',
            'identicon',
            'is_active',
            'is_staff',
            'demographics',
            'organization',
            'children'
        )

    # class JSONAPIMeta:
    #     included_resources = ['demographics', ]


class ChildSerializer(UUIDSerializerMixin, ModelSerializer):
    lookup_field = 'uuid'
    url = serializers.HyperlinkedIdentityField(
        view_name='child-detail',
        lookup_field='uuid'
    )
    # included_serializers = {
    #     'user': UserSerializer,
    # }

    user = UUIDResourceRelatedField(
        queryset=User.objects,
        many=False,
        related_link_view_name='user-detail',
<<<<<<< HEAD
        related_link_lookup_field='uuid',
=======
        related_link_lookup_field='uuid'
>>>>>>> 08bbfcc6
    )

    class Meta:
        model = Child
        fields = (
            'url',
            'user',
            'given_name',
            'birthday',
            'gender',
            'age_at_birth',
            'additional_information',
            'deleted',
        )

    # class JSONAPIMeta:
        # included_resources = ['user', ]<|MERGE_RESOLUTION|>--- conflicted
+++ resolved
@@ -114,11 +114,7 @@
         queryset=User.objects,
         many=False,
         related_link_view_name='user-detail',
-<<<<<<< HEAD
-        related_link_lookup_field='uuid',
-=======
         related_link_lookup_field='uuid'
->>>>>>> 08bbfcc6
     )
 
     class Meta:
