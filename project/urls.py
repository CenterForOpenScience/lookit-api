"""project URL Configuration

The `urlpatterns` list routes URLs to views. For more information please see:
    https://docs.djangoproject.com/en/1.9/topics/http/urls/
Examples:
Function views
    1. Add an import:  from my_app import views
    2. Add a URL to urlpatterns:  url(r'^$', views.home, name='home')
Class-based views
    1. Add an import:  from other_app.views import Home
    2. Add a URL to urlpatterns:  url(r'^$', Home.as_view(), name='home')
Including another URLconf
    1. Add an import:  from blog import urls as blog_urls
    2. Import the include() function: from django.conf.urls import url, include
    3. Add a URL to urlpatterns:  url(r'^blog/', include(blog_urls))
"""
from django.conf.urls import include
from django.conf.urls.static import static
from django.contrib import admin
from django.contrib.auth.urls import urlpatterns as auth_urls
from django.urls import path
from django.views.generic.base import RedirectView
from more_itertools import locate

from accounts import urls as accounts_urls
from accounts.views import LoginWithRedirectToTwoFactorAuthView
from api import urls as api_urls
from exp import urls as exp_urls
from project import settings
from web import urls as web_urls

from django.conf.urls.i18n import i18n_patterns 

favicon_view = RedirectView.as_view(url="/static/favicon.ico", permanent=True)

<<<<<<< HEAD
urlpatterns = i18n_patterns(
=======
# Don't want to depend on the login always being the first view...
# plus we REALLY should be using more_itertools :)
login_path_index = next(locate(auth_urls, lambda patt: patt.name == "login"))
auth_urls[login_path_index] = path(
    "login/", LoginWithRedirectToTwoFactorAuthView.as_view(), name="login"
)


urlpatterns = [
>>>>>>> c6e7276d
    path("favicon.ico", favicon_view),
    path("__CTRL__/", admin.site.urls),
    path("api/", include((api_urls, "api"))),
    path("exp/", include(exp_urls)),
    path("", include(accounts_urls)),
    path("", include(web_urls)),
<<<<<<< HEAD
    prefix_default_language=False
)
=======
    # Default auth views need to be put here so that the url reverses
    # will map properly.
    path("", include(auth_urls)),
]
>>>>>>> c6e7276d

if settings.DEBUG:
    import debug_toolbar

    urlpatterns = (
        [path("__debug__/", include(debug_toolbar.urls))]
        + urlpatterns
        + static(settings.MEDIA_URL, document_root=settings.MEDIA_ROOT)
    )<|MERGE_RESOLUTION|>--- conflicted
+++ resolved
@@ -33,9 +33,6 @@
 
 favicon_view = RedirectView.as_view(url="/static/favicon.ico", permanent=True)
 
-<<<<<<< HEAD
-urlpatterns = i18n_patterns(
-=======
 # Don't want to depend on the login always being the first view...
 # plus we REALLY should be using more_itertools :)
 login_path_index = next(locate(auth_urls, lambda patt: patt.name == "login"))
@@ -44,23 +41,18 @@
 )
 
 
-urlpatterns = [
->>>>>>> c6e7276d
+urlpatterns = i18n_patterns(
     path("favicon.ico", favicon_view),
     path("__CTRL__/", admin.site.urls),
     path("api/", include((api_urls, "api"))),
     path("exp/", include(exp_urls)),
     path("", include(accounts_urls)),
     path("", include(web_urls)),
-<<<<<<< HEAD
-    prefix_default_language=False
-)
-=======
     # Default auth views need to be put here so that the url reverses
     # will map properly.
     path("", include(auth_urls)),
-]
->>>>>>> c6e7276d
+    prefix_default_language=False
+)
 
 if settings.DEBUG:
     import debug_toolbar
