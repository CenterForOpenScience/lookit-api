'''project URL Configuration

The `urlpatterns` list routes URLs to views. For more information please see:
    https://docs.djangoproject.com/en/1.9/topics/http/urls/
Examples:
Function views
    1. Add an import:  from my_app import views
    2. Add a URL to urlpatterns:  url(r'^$', views.home, name='home')
Class-based views
    1. Add an import:  from other_app.views import Home
    2. Add a URL to urlpatterns:  url(r'^$', Home.as_view(), name='home')
Including another URLconf
    1. Add an import:  from blog import urls as blog_urls
    2. Import the include() function: from django.conf.urls import url, include
    3. Add a URL to urlpatterns:  url(r'^blog/', include(blog_urls))
'''
from django.conf.urls import url
from django.views.decorators.csrf import csrf_exempt

from exp.views import (ExperimenterDashboardView, ParticipantDetailView,
                       ParticipantListView, PreviewProxyView,
                       ResearcherDetailView, ResearcherListView,
                       StudyAttachments, StudyBuildView, StudyCreateView,
                       StudyDemographics, StudyDetailView, StudyListView,
                       StudyParticipantEmailView, StudyPreviewBuildView,
<<<<<<< HEAD
                       StudyResponsesAll, StudyResponsesList, StudyUpdateView,
                       RenameVideoView)
=======
                       StudyResponsesAll, StudyResponsesAllDownloadJSON,
                       StudyResponsesAllDownloadCSV, StudyResponsesList,
                       StudyDemographicsDownloadJSON, StudyDemographicsDownloadCSV,
                       StudyUpdateView)
>>>>>>> 77c215e8

urlpatterns = [
    url(r'researchers/$', ResearcherListView.as_view(), name='researcher-list'),
    url(r'researchers/(?P<pk>\d+)/$', ResearcherDetailView.as_view(), name='researcher-detail'),
    url(r'participants/$', ParticipantListView.as_view(), name='participant-list'),
    url(r'participants/(?P<pk>\d+)/$', ParticipantDetailView.as_view(), name='participant-detail'),
    url(r'renamevideo/$', csrf_exempt(RenameVideoView.as_view()), name='rename-video'),
    url(r'studies/$', StudyListView.as_view(), name='study-list'),
    url(r'studies/create/$', StudyCreateView.as_view(), name='study-create'),
    url(r'studies/(?P<pk>\d+)/$', StudyDetailView.as_view(), name='study-detail'),
    url(r'studies/(?P<pk>\d+)/email/$', StudyParticipantEmailView.as_view(), name='study-participant-email'),
    url(r'studies/(?P<pk>\d+)/edit/$', StudyUpdateView.as_view(), name='study-edit'),
    url(r'studies/(?P<pk>\d+)/edit/build/$', StudyBuildView.as_view(), name='study-build'),
    url(r'studies/(?P<pk>\d+)/responses/$', StudyResponsesList.as_view(), name='study-responses-list'),
    url(r'studies/(?P<pk>\d+)/responses/all/$', StudyResponsesAll.as_view(), name='study-responses-all'),
    url(r'studies/(?P<pk>\d+)/responses/all/download_json/$', StudyResponsesAllDownloadJSON.as_view(), name='study-responses-download-json'),
    url(r'studies/(?P<pk>\d+)/responses/all/download_csv/$', StudyResponsesAllDownloadCSV.as_view(), name='study-responses-download-csv'),
    url(r'studies/(?P<pk>\d+)/responses/demographics/$', StudyDemographics.as_view(), name='study-demographics'),
    url(r'studies/(?P<pk>\d+)/responses/demographics/download_json/$', StudyDemographicsDownloadJSON.as_view(), name='study-demographics-download-json'),
    url(r'studies/(?P<pk>\d+)/responses/demographics/download_csv/$', StudyDemographicsDownloadCSV.as_view(), name='study-demographics-download-csv'),
    url(r'studies/(?P<pk>\d+)/responses/attachments/$', StudyAttachments.as_view(), name='study-attachments'),
    url(r'studies/(?P<uuid>[0-9a-fA-F]{8}-[0-9a-fA-F]{4}-[1-5][0-9a-fA-F]{3}-[89ab][0-9a-fA-F]{3}-[0-9a-fA-F]{12})/preview_build/$', StudyPreviewBuildView.as_view(), name='study-preview-build'),
    url(r'studies/(?P<path>(?P<uuid>[0-9a-fA-F]{8}-[0-9a-fA-F]{4}-[1-5][0-9a-fA-F]{3}-[89ab][0-9a-fA-F]{3}-[0-9a-fA-F]{12}))/preview/$', PreviewProxyView.as_view(), name='preview-proxy'),
    url(r'', ExperimenterDashboardView.as_view(), name='dashboard')
]<|MERGE_RESOLUTION|>--- conflicted
+++ resolved
@@ -23,15 +23,10 @@
                        StudyAttachments, StudyBuildView, StudyCreateView,
                        StudyDemographics, StudyDetailView, StudyListView,
                        StudyParticipantEmailView, StudyPreviewBuildView,
-<<<<<<< HEAD
-                       StudyResponsesAll, StudyResponsesList, StudyUpdateView,
-                       RenameVideoView)
-=======
                        StudyResponsesAll, StudyResponsesAllDownloadJSON,
                        StudyResponsesAllDownloadCSV, StudyResponsesList,
                        StudyDemographicsDownloadJSON, StudyDemographicsDownloadCSV,
-                       StudyUpdateView)
->>>>>>> 77c215e8
+                       StudyUpdateView, RenameVideoView)
 
 urlpatterns = [
     url(r'researchers/$', ResearcherListView.as_view(), name='researcher-list'),
